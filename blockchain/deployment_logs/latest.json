{
<<<<<<< HEAD
  "timestamp": "2025-05-17T13:45:32.430Z",
=======
  "timestamp": "2025-05-20T13:05:41.798Z",
>>>>>>> 9a743dd9
  "network": "localhost",
  "chainId": 31337,
  "contracts": {
    "VotingAdmin": "0x5FbDB2315678afecb367f032d93F642f64180aa3",
    "Voting": "0xe7f1725E7734CE288F8367e1Bb143E90bb3F0512"
  }
}<|MERGE_RESOLUTION|>--- conflicted
+++ resolved
@@ -1,9 +1,5 @@
 {
-<<<<<<< HEAD
-  "timestamp": "2025-05-17T13:45:32.430Z",
-=======
   "timestamp": "2025-05-20T13:05:41.798Z",
->>>>>>> 9a743dd9
   "network": "localhost",
   "chainId": 31337,
   "contracts": {
