{
<<<<<<< HEAD
  "timestamp": "2025-05-17T08:37:35.195Z",
=======
  "timestamp": "2025-05-17T13:45:32.430Z",
>>>>>>> 2001c638
  "network": "localhost",
  "chainId": 31337,
  "contracts": {
    "VotingAdmin": "0x5FbDB2315678afecb367f032d93F642f64180aa3",
    "Voting": "0xe7f1725E7734CE288F8367e1Bb143E90bb3F0512"
  }
}<|MERGE_RESOLUTION|>--- conflicted
+++ resolved
@@ -1,9 +1,5 @@
 {
-<<<<<<< HEAD
-  "timestamp": "2025-05-17T08:37:35.195Z",
-=======
   "timestamp": "2025-05-17T13:45:32.430Z",
->>>>>>> 2001c638
   "network": "localhost",
   "chainId": 31337,
   "contracts": {
