# voting/admin.py (Updated)

from django.contrib import admin
from django.contrib.auth.admin import UserAdmin as BaseUserAdmin
<<<<<<< HEAD
from .models import CustomUser, Candidate, Voter, Category, PoolCancellationRequest # Import your models from this app
=======
from .models import CustomUser, Candidate, Voter, CancellationRequest # Import your models from this app
>>>>>>> 2001c638

# --- Admin Configuration for CustomUser ---
@admin.register(CustomUser) # Use decorator for cleaner registration
class CustomUserAdmin(BaseUserAdmin):
    """
    Customizes the admin interface for the CustomUser model.
    Displays the user_type field for easy identification and filtering.
    """
    # Add 'user_type' to the list display
    list_display = (
        'email',      # Using email as primary identifier now
        'username',   # Still useful to display
        'first_name',
        'last_name',
        'user_type',  # <<< Added user_type here
        'is_staff',
        'is_verified',
        'is_active',
    )

    # Add 'user_type' to the filters
    list_filter = BaseUserAdmin.list_filter + (
        'is_verified',
        'user_type',  # <<< Added user_type here
    )

    # Add fields to be searchable
    search_fields = BaseUserAdmin.search_fields + ('email',) # email is already searchable via BaseUserAdmin

    # Add 'user_type' to the editing form ('fieldsets')
    # Ensure 'Custom Fields' section exists or add it
    # We reuse the structure from the previous example
    fieldsets = BaseUserAdmin.fieldsets + (
        # Add 'user_type' to this section
        ('Custom Fields', {'fields': ('user_type', 'is_verified', 'otp_secret', 'qr_code')}),
        # Add voted_candidates if using ManyToManyField
        # ('Voting', {'fields': ('voted_candidates',)}),
    )

    # Add 'user_type' to the 'add user' form if desired (it has a default though)
    add_fieldsets = BaseUserAdmin.add_fieldsets + (
        (None, {'fields': ('email', 'first_name', 'last_name')}), # Core fields
        ('Roles', {'fields': ('user_type', 'is_verified')}),     # Add user_type here
    )

    # Keep sensitive/generated fields read-only
    readonly_fields = BaseUserAdmin.readonly_fields + ('qr_code', 'otp_secret')

# --- Admin Configuration for Candidate (Unchanged from previous version) ---
@admin.register(Candidate)
class CandidateAdmin(admin.ModelAdmin):
    list_display = ('name', 'category', 'votes')
    list_filter = ('category',)
    search_fields = ('name', 'description', 'category')
    # readonly_fields = ('votes',)

# --- Admin Configuration for Voter (Unchanged from previous version) ---
@admin.register(Voter)
class VoterAdmin(admin.ModelAdmin):
    list_display = ('user', 'get_wallet_address') # Example
    search_fields = ('user__username', 'user__email', 'wallet_address') # Example

    @admin.display(description='Wallet Address')
    def get_wallet_address(self, obj):
        return getattr(obj, 'wallet_address', 'N/A') # Example

<<<<<<< HEAD
# Register Category with admin
@admin.register(Category)
class CategoryAdmin(admin.ModelAdmin):
    list_display = ('name',)
    search_fields = ('name',)

# Register PoolCancellationRequest with admin
@admin.register(PoolCancellationRequest)
class PoolCancellationRequestAdmin(admin.ModelAdmin):
    list_display = ('pool_id', 'initiator', 'approver', 'status', 'created_at', 'updated_at')
    list_filter = ('status', 'created_at')
    search_fields = ('pool_id', 'initiator__username', 'initiator__email', 'approver__username', 'approver__email')
    readonly_fields = ('created_at', 'updated_at', 'transaction_hash')
    fieldsets = (
        ('Request Information', {
            'fields': ('pool_id', 'reason', 'status')
        }),
        ('Admin Information', {
            'fields': ('initiator', 'approver')
        }),
        ('Blockchain Information', {
            'fields': ('transaction_hash',)
        }),
        ('Timestamps', {
            'fields': ('created_at', 'updated_at')
        }),
    )
=======
# --- Admin Configuration for CancellationRequest ---
@admin.register(CancellationRequest)
class CancellationRequestAdmin(admin.ModelAdmin):
    """Admin interface for the CancellationRequest model."""
    list_display = ('pool_id', 'requested_by', 'created_at', 'is_executed')
    list_filter = ('is_executed', 'created_at')
    search_fields = ('pool_id', 'requested_by__email', 'reason')
    readonly_fields = ('created_at',)
    date_hierarchy = 'created_at'
>>>>>>> 2001c638
<|MERGE_RESOLUTION|>--- conflicted
+++ resolved
@@ -2,11 +2,7 @@
 
 from django.contrib import admin
 from django.contrib.auth.admin import UserAdmin as BaseUserAdmin
-<<<<<<< HEAD
-from .models import CustomUser, Candidate, Voter, Category, PoolCancellationRequest # Import your models from this app
-=======
 from .models import CustomUser, Candidate, Voter, CancellationRequest # Import your models from this app
->>>>>>> 2001c638
 
 # --- Admin Configuration for CustomUser ---
 @admin.register(CustomUser) # Use decorator for cleaner registration
@@ -73,35 +69,6 @@
     def get_wallet_address(self, obj):
         return getattr(obj, 'wallet_address', 'N/A') # Example
 
-<<<<<<< HEAD
-# Register Category with admin
-@admin.register(Category)
-class CategoryAdmin(admin.ModelAdmin):
-    list_display = ('name',)
-    search_fields = ('name',)
-
-# Register PoolCancellationRequest with admin
-@admin.register(PoolCancellationRequest)
-class PoolCancellationRequestAdmin(admin.ModelAdmin):
-    list_display = ('pool_id', 'initiator', 'approver', 'status', 'created_at', 'updated_at')
-    list_filter = ('status', 'created_at')
-    search_fields = ('pool_id', 'initiator__username', 'initiator__email', 'approver__username', 'approver__email')
-    readonly_fields = ('created_at', 'updated_at', 'transaction_hash')
-    fieldsets = (
-        ('Request Information', {
-            'fields': ('pool_id', 'reason', 'status')
-        }),
-        ('Admin Information', {
-            'fields': ('initiator', 'approver')
-        }),
-        ('Blockchain Information', {
-            'fields': ('transaction_hash',)
-        }),
-        ('Timestamps', {
-            'fields': ('created_at', 'updated_at')
-        }),
-    )
-=======
 # --- Admin Configuration for CancellationRequest ---
 @admin.register(CancellationRequest)
 class CancellationRequestAdmin(admin.ModelAdmin):
@@ -110,5 +77,4 @@
     list_filter = ('is_executed', 'created_at')
     search_fields = ('pool_id', 'requested_by__email', 'reason')
     readonly_fields = ('created_at',)
-    date_hierarchy = 'created_at'
->>>>>>> 2001c638
+    date_hierarchy = 'created_at'