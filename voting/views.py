import json
import random
from io import BytesIO
import time
import logging
# Third-party imports
import pyotp
import qrcode
from django.conf import settings
from django.contrib import messages
from django.contrib.auth import (
    authenticate,
    get_backends,
    get_user_model,
    login,
    logout,
)
from django.contrib.auth.decorators import login_required
from django.core.files.base import ContentFile
from django.core.mail import send_mail
from django.http import HttpResponse, JsonResponse
from django.shortcuts import get_object_or_404, redirect, render, get_object_or_404
from django.utils.decorators import method_decorator
from django.views.decorators.csrf import csrf_exempt
from datetime import datetime, timedelta

# Local application imports
from .forms import CustomUserCreationForm, LoginForm
<<<<<<< HEAD
from .models import Candidate, CustomUser, Voter, PoolCancellationRequest
from .utils.contract_utils import get_vote_count, submit_vote, get_web3, get_contract, get_pool_details, get_pool_count, get_voting_contract, get_admin_contract, get_voting_contract_address, get_admin_contract_address, load_abi
=======
from .models import Candidate, CustomUser, Voter, CancellationRequest
from .utils.contract_utils import get_vote_count, submit_vote, get_web3, get_contract, get_pool_details, get_pool_count, get_voting_contract, get_admin_contract, get_voting_contract_address, get_admin_contract_address
>>>>>>> 2001c638
from .utils.blockchain_monitor import BlockchainMonitor

logger = logging.getLogger(__name__)


def home(request):
    """Home page view that shows voting status and results for voters"""
    # Import blockchain utilities
    from .utils.contract_utils import (
        get_web3, get_voting_contract, get_pool_count, 
        get_pool_details, get_vote_count
    )
    from .utils.blockchain_monitor import BlockchainMonitor
    import datetime
    
    # Basic context - will be enhanced with blockchain data
    context = {
        "blockchain_connected": False
    }
    
    # Add admin-specific context
    if request.user.is_authenticated and request.user.user_type == 'admin':
        context["is_admin"] = True
        context["admin_message"] = "Welcome to the administration portal. Please use the Admin Dashboard to manage the voting system."
        return render(request, "voting/home.html", context)
    
    # For voters and anonymous users, fetch blockchain data
    active_pools = []
    blockchain_connection_failed = False
    
    try:
        web3 = get_web3()
        
        if web3.is_connected():
            context["blockchain_connected"] = True
            
            # Check for blockchain reset
            reset_detected, deleted_count = BlockchainMonitor.process_blockchain_connection(web3)
            if reset_detected and request.user.is_authenticated:
                messages.warning(request, f"Blockchain network was restarted. Previous voting data has been cleared.")
            
            # Always sync database with blockchain to ensure consistency
            sync_database_with_blockchain()
            
            # Get contract and pool count
            voting_contract = get_voting_contract()
            pool_count = get_pool_count()
            
            # Only continue with blockchain data if there are pools
            if pool_count > 0:
                # Fetch all pools
                for pool_id in range(pool_count):
                    try:
                        # Get pool details
                        pool_details = voting_contract.functions.getPoolDetails(pool_id).call()
                        id, category, candidates, start_time, end_time, status = pool_details
                        
                        # Only include active pools (status 1)
                        if status == 1 or (status == 0 and start_time <= datetime.datetime.now().timestamp() <= end_time):  # Active or within time range
                            # Get votes for each candidate
                            candidate_votes = []
                            total_votes = 0
                            
                            for candidate in candidates:
                                votes = voting_contract.functions.getVotes(pool_id, candidate).call()
                                total_votes += votes
                                candidate_votes.append({
                                    'name': candidate,
                                    'votes': votes
                                })
                            
                            # Calculate vote percentages
                            if total_votes > 0:
                                for candidate_data in candidate_votes:
                                    candidate_data['percentage'] = round((candidate_data['votes'] / total_votes) * 100)
                            else:
                                # If no votes yet, show 0% for all candidates
                                for candidate_data in candidate_votes:
                                    candidate_data['percentage'] = 0
                            
                            # Get user's voting status for this pool
                            has_voted = False
                            if request.user.is_authenticated:
                                try:
                                    has_voted = voting_contract.functions.hasVotedInPool(pool_id, request.user.wallet_address).call()
                                except:
                                    # If wallet is not connected or other error, default to not voted
                                    pass
                            
                            # Add to active pools
                            active_pools.append({
                                'id': id,
                                'category': category,
                                'candidates': candidate_votes,
                                'start_time': start_time,
                                'end_time': end_time,
                                'has_voted': has_voted,
                                'total_votes': total_votes
                            })
                    except Exception as e:
                        print(f"Error getting details for pool {pool_id}: {e}")
            else:
                # No pools found in blockchain - but we're still connected to blockchain
                context["blockchain_connected"] = True
                context["no_pools"] = True
                active_pools = []
        else:
            blockchain_connection_failed = True
    except Exception as e:
        print(f"Error connecting to blockchain: {e}")
        blockchain_connection_failed = True
    
    # Fall back to database ONLY if blockchain connection failed, NOT if there are just no active pools
    if blockchain_connection_failed:
        context["blockchain_connected"] = False
        # Use database data for display
        categories = Candidate.objects.values_list('category', flat=True).distinct()
        
        # Only proceed if there are categories in the database
        if categories:
            for category in categories:
                candidates = Candidate.objects.filter(category=category)
                
                # Only proceed if there are candidates in this category
                if candidates.exists():
                    # Calculate total votes in this category
                    total_votes = sum(c.votes for c in candidates)
                    
                    # Prepare candidate data with percentages
                    candidate_votes = []
                    for candidate in candidates:
                        percentage = round((candidate.votes / total_votes) * 100) if total_votes > 0 else 0
                        candidate_votes.append({
                            'name': candidate.name,
                            'votes': candidate.votes,
                            'percentage': percentage
                        })
                    
                    # Check if user has voted in this category
                    has_voted = False
                    if request.user.is_authenticated:
                        has_voted = request.user.voted_candidates.filter(category=category).exists()
                    
                    # Dummy timestamps - 3 days from now for voting end
                    current_time = datetime.datetime.now().timestamp()
                    end_timestamp = current_time + (3 * 24 * 60 * 60)  # 3 days from now
                    
                    # Add to active pools
                    active_pools.append({
                        'id': len(active_pools),
                        'category': category,
                        'candidates': candidate_votes,
                        'start_time': int(current_time),
                        'end_time': int(end_timestamp),
                        'has_voted': has_voted,
                        'total_votes': total_votes
                    })
    
    # Add active pools to context
    context['active_pools'] = active_pools
    
    return render(request, "voting/home.html", context)


def register(request):
    if request.method == "POST":
        form = CustomUserCreationForm(request.POST)

        if form.is_valid():
            user = form.save(commit=False)  
            user.is_verified = False
            user.otp_secret = pyotp.random_base32()  # OTP Secret
            user.save()  

            
            totp_uri = pyotp.totp.TOTP(user.otp_secret).provisioning_uri(user.email, issuer_name="E-Voting System")
            qr = qrcode.make(totp_uri)
            buffer = BytesIO()
            qr.save(buffer, format="PNG")

            
            user.qr_code.save(f"otp_qr_{user.id}.png", ContentFile(buffer.getvalue()), save=True)

            
            login(request, user, backend='django.contrib.auth.backends.ModelBackend')

            
            request.session["user_id"] = user.id
            request.session["email"] = user.email

            messages.success(request, "✅ Registration successful! Scan the QR code with Google Authenticator and verify via OTP sent to your email.")
            return redirect("send_otp")  

        else:
            messages.error(request, "❌ Registration failed. Please check the form.")

    else:
        form = CustomUserCreationForm()

    return render(request, "voting/register.html", {"form": form})


def verified_required(view_func):
    @login_required(login_url="/login/")
    def _wrapped_view(request, *args, **kwargs):
        if not request.user.is_verified:
            messages.error(request, "❌ You need to verify your account before accessing this page.")
            return redirect("home")  
        return view_func(request, *args, **kwargs)
    return _wrapped_view


User = get_user_model()

def login_view(request):
    if request.method == "POST":
        form = LoginForm(request, data=request.POST)

        if form.is_valid():
            username = form.cleaned_data["username"]
            password = form.cleaned_data["password"]

            user = authenticate(request, username=username, password=password)

            if user:
                request.session["pending_user_id"] = user.id
                return redirect("login_otp")
            else:
                messages.error(request, "Invalid login credentials.")

        else:
            print("Form is not valid:", form.errors)

    else:
        form = LoginForm()

    return render(request, "voting/login.html", {"form": form})

def verify_totp(request, candidate_id):
    user_id = request.session.get("pending_user_id")
    if not user_id:
        messages.error(request, "❌ Session expired. Please log in again.")
        return redirect("login")

    user = get_object_or_404(CustomUser, id=user_id)
    candidate = get_object_or_404(Candidate, id=candidate_id)

    if request.method == "POST":
        otp_code = request.POST.get("otp", "").strip()
        totp = pyotp.TOTP(user.otp_secret)

        # Debug logging (you can remove in production)
        now_ts = time.time()
        logger.debug(f"[DEBUG] Server UNIX time: {now_ts} ({time.ctime(now_ts)})")
        if totp.verify(otp_code, valid_window=1):
            user.voted_candidates.add(candidate)
            user.save()

            # only delete after a successful vote
            del request.session["pending_user_id"]

            messages.success(request, f"✅ Your vote for {candidate.name} has been recorded!")
            return redirect("home")
        else:
            # optional: allow retry by not deleting on first failure
            messages.error(request, "❌ Invalid OTP. Please try again.")
            return redirect("verify_totp", candidate_id=candidate_id)

    return render(request, "voting/verify_totp.html", {"candidate": candidate})



@login_required(login_url="/login/")
def logout_view(request):
    logout(request)
    messages.success(request, "✅ Logout successful!")
    return redirect("home")

def send_otp(request):
    # Retrieve email from session
    email = request.session.get("email")
    
    # If email is not in session, redirect to login
    if not email:
        messages.error(request, "❌ Email not available, please log in.")
        return redirect("login")

    # Generate a new OTP code
    otp_code = str(random.randint(100000, 999999))

    # Store OTP in session
    request.session["otp_code"] = otp_code

    # Send OTP via email
    send_mail(
        "Your OTP Code",
        f"Your OTP code is: {otp_code}",
        settings.EMAIL_HOST_USER,
        [email],
        fail_silently=False,
    )

    messages.success(request, "✅ OTP has been sent to your email.")
    return redirect("verify_otp")


def verify_otp(request):
    email = request.session.get("email")
    user_id = request.session.get("user_id")
    if not email or not user_id:
        messages.error(request, "❌ Session expired. Please log in again.")
        return redirect("login")

    user = get_object_or_404(CustomUser, id=user_id)

    if request.method == "POST":
        entered_gmail_otp        = request.POST.get("gmail_otp",       "").strip()
        entered_authenticator_otp = request.POST.get("authenticator_otp","").strip()
        stored_gmail_otp         = request.session.get("otp_code")

        # 1) Verify email OTP
        if entered_gmail_otp != stored_gmail_otp:
            # clean up and force resend
            del request.session["otp_code"]
            messages.error(request, "❌ Incorrect email OTP. A new code has been sent.")
            return redirect("resend_otp")

        # 2) Verify TOTP with drift window
        totp = pyotp.TOTP(user.otp_secret)
        logger.debug(f"TOTP now={totp.now()} server_time={int(time.time())}")
        if not totp.verify(entered_authenticator_otp, valid_window=1):
            messages.error(request, "❌ Incorrect Google Authenticator code. Please try again.")
            return redirect("verify_otp")

        # 3) Success!
        user.is_verified = True
        user.save()

        backend = settings.AUTHENTICATION_BACKENDS[0]
        login(request, user, backend=backend)

        # cleanup all session keys
        for key in ("otp_code", "user_id", "email"):
            if key in request.session:
                del request.session[key]

        messages.success(request, "✅ Verification successful! You are now logged in.")
        return redirect("home")

    return render(request, "voting/verify_otp.html", {"email": email})
    
# Resend OTP
def resend_otp(request):
    email = request.session.get("email")

    if not email:
        messages.error(request, "❌ Email not found.")
        return redirect("send_otp")

    otp_code = str(random.randint(100000, 999999))
    request.session["otp_code"] = otp_code

    send_mail(
        "New OTP Code",
        f"Your new OTP code is: {otp_code}",
        settings.EMAIL_HOST_USER,
        [email],
        fail_silently=False,
    )

    messages.success(request, "✅ A new OTP has been sent to your email.")
    return redirect("verify_otp")

# Change email
def change_email(request):
    request.session.pop("email", None)
    request.session.pop("otp_code", None)
    messages.info(request, "✉️ Please enter a new email.")
    return redirect("send_otp")


def non_admin_required(view_func):
    """Decorator to ensure admin users cannot access voter-specific views."""
    def _wrapped_view(request, *args, **kwargs):
        # First check if user is authenticated
        if not request.user.is_authenticated:
            return redirect('login')
            
        # Then check if user is verified
        if not request.user.is_verified:
            messages.error(request, "❌ You need to verify your account before accessing this page.")
            return redirect("home")
            
        # Finally check if user is an admin
        if request.user.user_type == 'admin':
            messages.error(request, "❌ Admins cannot access voting functions.")
            return redirect("admin_dashboard")
            
        # If all checks pass, proceed to the view
        return view_func(request, *args, **kwargs)
    return _wrapped_view

@login_required(login_url="/login/")
@verified_required
@non_admin_required
def vote_home(request):
    """Home page view that shows available voting categories for voters"""
    # Import blockchain utilities
    from .utils.contract_utils import (
        get_web3, get_voting_contract, get_pool_count, 
        get_pool_details
    )
    from .utils.blockchain_monitor import BlockchainMonitor
    import datetime
    
    # Initialize empty categories list
    categories = []
    blockchain_connected = False
    current_time = datetime.datetime.now().timestamp()
    
    # Try to get data from the blockchain first
    try:
        web3 = get_web3()
        
        if web3.is_connected():
            blockchain_connected = True
            
            # Check for blockchain reset
            reset_detected, deleted_count = BlockchainMonitor.process_blockchain_connection(web3)
            if reset_detected:
                messages.warning(request, f"Blockchain network was restarted. Previous voting data has been cleared.")
            
            # Always sync database with blockchain to ensure consistency
            sync_database_with_blockchain()
            
            # Get contract and pool count
            voting_contract = get_voting_contract()
            pool_count = get_pool_count()
            
            # Only continue with blockchain data if there are pools
            if pool_count > 0:
                # Fetch all pools
                for pool_id in range(pool_count):
                    try:
                        # Get pool details
                        pool_details = voting_contract.functions.getPoolDetails(pool_id).call()
                        id, category, candidates, start_time, end_time, status = pool_details
                        
                        # Consider a pool active if:
                        # 1. It has status "Active" (1), OR
                        # 2. It has status "Pending" (0) but the current time is within its time range
                        is_time_active = start_time <= current_time <= end_time
                        
                        if status == 1 or (status == 0 and is_time_active):
                            # Add category to list if not already present
                            if category not in categories:
                                categories.append(category)
                                
                    except Exception as e:
                        print(f"Error getting details for pool {pool_id}: {e}")
    except Exception as e:
        print(f"Error connecting to blockchain: {e}")
    
    # If categories are empty (blockchain connection failed or no active pools),
    # fall back to database which should be in sync with blockchain at this point
    if not categories:
        # Fetch distinct categories from the database
        db_categories = Candidate.objects.values_list('category', flat=True).distinct()
        categories = list(db_categories)
    
    # If still no categories, provide empty list instead of defaults
    # We no longer want to show hardcoded categories
    if not categories:
        categories = []
        messages.info(request, "No active voting categories available at this time.")
    
    return render(request, "voting/vote_home.html", {"categories": categories})




@login_required(login_url="/login/")
@verified_required
@non_admin_required
def vote_category(request, category):
    """Vote for a candidate in the specified category"""
    # Import blockchain utilities
    from .utils.contract_utils import (
        get_web3, get_voting_contract, get_pool_count
    )
    from .utils.blockchain_monitor import BlockchainMonitor
    import datetime
    
    # Initialize allowed categories
    allowed_categories = []
    blockchain_connected = False
    current_time = datetime.datetime.now().timestamp()
    
    # First, try to get allowed categories from blockchain
    try:
        web3 = get_web3()
        
        if web3.is_connected():
            blockchain_connected = True
            
            # Check for blockchain reset
            reset_detected, deleted_count = BlockchainMonitor.process_blockchain_connection(web3)
            if reset_detected:
                messages.warning(request, f"Blockchain network was restarted. Previous voting data has been cleared.")
                return redirect("vote_home")  # Redirect to vote home to show fresh categories
            
            # Get contract and pool count
            voting_contract = get_voting_contract()
            pool_count = get_pool_count()
            
            # Only continue with blockchain data if there are pools
            if pool_count > 0:
                # Fetch all pools
                for pool_id in range(pool_count):
                    try:
                        # Get pool details
                        pool_details = voting_contract.functions.getPoolDetails(pool_id).call()
                        id, pool_category, candidates, start_time, end_time, status = pool_details
                        
                        # Consider a pool active if:
                        # 1. It has status "Active" (1), OR
                        # 2. It has status "Pending" (0) but the current time is within its time range
                        is_time_active = start_time <= current_time <= end_time
                        
                        if status == 1 or (status == 0 and is_time_active):
                            # Add category to list if not already present
                            if pool_category not in allowed_categories:
                                allowed_categories.append(pool_category)
                                
                    except Exception as e:
                        print(f"Error getting details for pool {pool_id}: {e}")
    except Exception as e:
        print(f"Error connecting to blockchain: {e}")
    
    # If blockchain is connected but this category isn't in the blockchain,
    # clear it from the database to prevent stale data access
    if blockchain_connected and allowed_categories and category not in allowed_categories:
        # Clean up any database candidates for this category
        deleted = Candidate.objects.filter(category=category).delete()[0]
        if deleted > 0:
            messages.warning(request, f"Category '{category}' is no longer active on the blockchain.")
        return redirect("vote_home")
    
    # If no categories from blockchain, get from database
    if not allowed_categories:
        # Try to sync the database with blockchain first
        sync_database_with_blockchain()
        
        db_categories = Candidate.objects.values_list('category', flat=True).distinct()
        allowed_categories = list(db_categories)
    
    # If still no categories, use default
    if not allowed_categories:
        allowed_categories = ["President", "Vice President", "Secretary"]
    
    if category not in allowed_categories:
        messages.error(request, "❌ Invalid category selected.")
        return redirect("vote_home")

    # جلب المرشحين من قاعدة البيانات حسب الفئة
    candidates = Candidate.objects.filter(category=category)
    
    # If no candidates found for this category
    if not candidates.exists():
        messages.error(request, f"❌ No candidates found for category '{category}'.")
        return redirect("vote_home")

    if request.method == "POST":
        candidate_id = request.POST.get("candidate_id")
        if not candidate_id:
            messages.error(request, "❌ Please select a candidate before voting.")
            return redirect("vote_category", category=category)

        # تأكد من أن المرشح موجود وينتميت للفئة نفسها
        candidate = get_object_or_404(Candidate, id=candidate_id, category=category)
        candidate.votes += 1
        candidate.save()

        messages.success(request, f"✅ Voting successful for {candidate.name}!")
        return redirect("vote_home")

    return render(request, "voting/vote_category.html", {
        "category": category,
        "candidates": candidates,
    })
 


@non_admin_required
def get_candidate_details(request, candidate_id):
    
    candidate = get_object_or_404(Candidate, id=candidate_id)

    
    try:
        with open("blockchain/artifacts/contracts/Voting.sol/Voting.json", "r") as f:
            contract_data = json.load(f)
            contract_abi = contract_data.get("abi", [])
    except FileNotFoundError:
        contract_abi = []

    
    contract_address = getattr(settings, "VOTING_CONTRACT_ADDRESS", None)
    if not contract_address:
        
        raise RuntimeError("VOTING_CONTRACT_ADDRESS is not set in settings.py")

    
    context = {
        "candidate": candidate,
        "contract_abi": json.dumps(contract_abi),
        "contract_address": contract_address,
        
        
    }

    
    if request.headers.get("X-Requested-With") == "XMLHttpRequest":
        response_data = {
            "name": candidate.name,
            "description": candidate.description,
            "category": candidate.category,
        }
        # Only add image URL if the image exists
        if candidate.image and candidate.image.name:
            response_data["image_url"] = candidate.image.url
        else:
            response_data["image_url"] = None
        return JsonResponse(response_data)

    return render(request, "voting/candidate_details.html", context)

@non_admin_required
def vote_candidate(request, candidate_id):
    candidate = get_object_or_404(Candidate, id=candidate_id)  
    return render(request, "voting/vote_candidate.html", {"candidate": candidate})


@non_admin_required
def confirm_vote(request, candidate_id):
    candidate = get_object_or_404(Candidate, id=candidate_id)
    
    if request.method == "POST":
        candidate.votes += 1
        candidate.save()

        return render(request, "voting/vote_success.html", {"candidate": candidate})

    return redirect("vote_home")


def save_wallet(request):
    if request.method == "POST":
        data = json.loads(request.body)
        wallet_address = data.get("wallet_address")
        
        print(f"Received wallet address: {wallet_address}")
        
        # حفظ عنوان المحفظة في قاعدة البيانات للمستخدم الحالي
        user = request.user
        user.wallet_address = wallet_address
        user.save(update_fields=['wallet_address'])
        
        return JsonResponse({"message": "Wallet saved successfully!"})
    return JsonResponse({"error": "Invalid request"}, status=400)


@login_required
def send_gmail_otp_ajax(request):
    email = request.user.email
    otp_code = str(random.randint(100000, 999999))
    request.session["voting_otp"] = otp_code

    send_mail(
        "Voting OTP Code",
        f"Your OTP code for voting is: {otp_code}",
        settings.EMAIL_HOST_USER,
        [email],
        fail_silently=False,
    )

    return JsonResponse({"success": True, "message": "✅ OTP sent to your email."})


@csrf_exempt
@login_required
def verify_gmail_otp_ajax(request):
    data = json.loads(request.body)
    entered_otp = data.get("otp")
    stored_otp = request.session.get("voting_otp")

    if entered_otp == stored_otp:
        return JsonResponse({"success": True})
    else:
        return JsonResponse({"success": False})


@csrf_exempt
@login_required
def verify_google_otp_ajax(request):
    data = json.loads(request.body)
    entered_otp = data.get("otp")
    user = request.user
    totp = pyotp.TOTP(user.otp_secret)

    if totp.verify(entered_otp):
        return JsonResponse({"success": True})
    else:
        return JsonResponse({"success": False})


def login_otp(request):
    user_id = request.session.get("pending_user_id")

    if not user_id:
        messages.error(request, "Session expired. Please try again.")
        return redirect("login")

    user = get_object_or_404(CustomUser, id=user_id)

    if request.method == "POST":
        entered_otp = request.POST.get("otp")
        totp = pyotp.TOTP(user.otp_secret)

        if totp.verify(entered_otp):
            login(request, user, backend='django.contrib.auth.backends.ModelBackend')
            del request.session["pending_user_id"]
            messages.success(request, "Login successful.")
            return redirect("vote")  # Use the correct name for the vote page here
        else:
            messages.error(request, "Invalid OTP. Please try again.")

    return render(request, "voting/login_otp.html", {"email": user.email})


def save_signature(request):
    if request.method == "POST":
        data = json.loads(request.body)
        wallet = data.get("wallet")
        signature = data.get("signature")
        print("Wallet:", wallet)
        print("Signature:", signature)
        

        return JsonResponse({"status": "success"})
    return JsonResponse({"status": "invalid request"}, status=400)

### 4/20/2025
def vote_count(request):
    # Get vote count (GET request)
    if request.method == "GET":
        candidate = request.GET.get("candidate", "Alice")  # Default to Alice
        count = get_vote_count(candidate)
        return JsonResponse({candidate: count})
    return JsonResponse({"error": "Invalid request method"})

# Submit vote (POST request)
@csrf_exempt  # Remove this in production and handle CSRF properly
def submit_vote_view(request):
    if request.method == "POST":
        try:
            data = json.loads(request.body)
            candidate = data.get("candidate")
            private_key = data.get("private_key")  # Security risk! See note below
            
            # Validate input
            if not candidate or not private_key:
                return JsonResponse({"error": "Missing parameters"}, status=400)
            
            txn_hash = submit_vote(candidate, private_key)
            return JsonResponse({"txn_hash": txn_hash})
        except Exception as e:
            return JsonResponse({"error": str(e)}, status=500)
    return JsonResponse({"error": "Invalid request method"}, status=405)

# Admin Views
def admin_required(view_func):
    """Decorator to ensure only admin users can access admin views."""
    @login_required(login_url="/login/")
    @verified_required
    def _wrapped_view(request, *args, **kwargs):
        if request.user.user_type != 'admin':
            messages.error(request, "❌ You don't have permission to access this page.")
            return redirect("home")
        return view_func(request, *args, **kwargs)
    return _wrapped_view

def sync_database_with_blockchain():
    """Synchronize the database candidates with blockchain data"""
    from .utils.contract_utils import get_web3, get_voting_contract, get_pool_count
    from .models import Candidate
    import datetime
    
    try:
        web3 = get_web3()
        
        if web3.is_connected():
            try:
                # First, clear ALL existing candidates to start fresh
                # This ensures we don't have any stale data
                Candidate.objects.all().delete()
                
                # Get contract and count of pools
                voting_contract = get_voting_contract()
                pool_count = get_pool_count()
                
                # Store existing categories to track which ones to keep
                blockchain_categories = set()
                
                # Flag to track if we actually found and added any data
                synced_data = False
                
                # Get current time for checking pool status
                current_time = datetime.datetime.now().timestamp()
                
                # Fetch pool details for all pools
                for pool_id in range(pool_count):
                    try:
                        # Get pool details
                        pool_details = voting_contract.functions.getPoolDetails(pool_id).call()
                        id, category, candidates, start_time, end_time, status = pool_details
                        
                        # Consider a pool active if:
                        # 1. It has status "Active" (1), OR
                        # 2. It has status "Pending" (0) but the current time is within its time range
                        is_time_active = start_time <= current_time <= end_time
                        
                        # Only process active or eligible pools
                        if status == 1 or (status == 0 and is_time_active):
                            # Add category to our set of blockchain categories
                            blockchain_categories.add(category)
                            
                            # For each candidate in the pool, update or create in database
                            for candidate_name in candidates:
                                # Get vote count from blockchain
                                try:
                                    vote_count = voting_contract.functions.getVotes(pool_id, candidate_name).call()
                                except Exception as e:
                                    print(f"Error getting votes for {candidate_name}: {e}")
                                    vote_count = 0
                                    
                                # Create candidate in database - we know it doesn't exist because we cleared all
                                candidate = Candidate.objects.create(
                                    name=candidate_name,
                                    category=category,
                                    description='',
                                    votes=vote_count
                                )
                                
                                synced_data = True
                                
                    except Exception as e:
                        print(f"Error getting details for pool {pool_id}: {e}")
                
                print(f"Blockchain sync complete. Synced {len(blockchain_categories)} categories and {Candidate.objects.count()} candidates.")
                return synced_data
                
            except Exception as e:
                print(f"Error connecting to contract: {e}")
                return False
        else:
            print("Blockchain not connected. Unable to sync database.")
            return False
    except Exception as e:
        print(f"Error with web3 connection: {e}")
        return False

@admin_required
def admin_dashboard(request):
    """Admin dashboard showing voting pools and statistics."""
    from .utils.contract_utils import get_web3, get_voting_contract, get_pool_count
    from .utils.contract_utils import get_voting_contract_address, get_admin_contract_address
    import datetime
    
    # Default values for blockchain connection status
    node_status = "Disconnected"
    chain_id = None
    blockchain_connected = False
    
    # Initialize values for UI
    active_pools_count = 0
    total_votes = 0
    active_pools = []
    pending_proposals = 0  # to display in the stats card
    
    # Try to connect to blockchain and get data
    try:
        web3 = get_web3()
        
        if web3.is_connected():
            node_status = "Connected"
            blockchain_connected = True
            chain_id = web3.eth.chain_id
            
            try:
                # Get voting contract and pool count
                voting_contract = get_voting_contract()
                pool_count = get_pool_count()
                
                # Iterate through pools to get data
                for pool_id in range(pool_count):
                    try:
                        # Get pool details from contract
                        pool_details = voting_contract.functions.getPoolDetails(pool_id).call()
                        id, category, candidates, start_time, end_time, status = pool_details
                        
                        # Process timestamps
                        start_date = datetime.datetime.fromtimestamp(start_time).strftime('%Y-%m-%d')
                        end_date = datetime.datetime.fromtimestamp(end_time).strftime('%Y-%m-%d')
                        
                        pool_status_text = ["Pending", "Active", "Cancelled", "Ended"][status] if status < 4 else "Unknown"
                        
                        # Check if pool is within its time window
                        now = datetime.datetime.now().timestamp()
                        is_active_time = start_time <= now <= end_time
                        
                        # Consider time-based activity too
                        if (status == 1) or (status == 0 and is_active_time):
                            active_pools_count += 1
                                
                        # Get vote counts for this pool
                        pool_votes = 0
                        for candidate in candidates:
                            try:
                                votes = voting_contract.functions.getVotes(pool_id, candidate).call()
                                pool_votes += votes
                            except Exception as e:
                                print(f"Error getting votes for {candidate} in pool {pool_id}: {e}")
                        
                        total_votes += pool_votes
                        
                        # Add to active pools list for display
                        # Include all pools regardless of status for the table
                        active_pools.append({
                            'id': id,
                            'category': category,
                            'candidates': len(candidates),
                            'votes': pool_votes,
                            'start_date': start_date,
                            'end_date': end_date,
                            'status': pool_status_text,
                            'is_active': (status == 1) or (status == 0 and is_active_time)
                        })
                            
                    except Exception as e:
                        print(f"Error getting details for pool {pool_id}: {e}")
                
            except Exception as e:
                print(f"Error getting contract data: {e}")
                
    except Exception as e:
        print(f"Blockchain connection error: {e}")
    
    # If we couldn't get active pools from blockchain, use a fallback
    if not active_pools:
        # Get categories from database
        categories = Candidate.objects.values_list('category', flat=True).distinct()
        
        # Create placeholder pools for display
        for i, category in enumerate(categories):
            candidates_count = Candidate.objects.filter(category=category).count()
            
            # Get vote count from database
            vote_count = sum(c.votes for c in Candidate.objects.filter(category=category))
            
            active_pools.append({
                'id': i,
                'category': category,
                'candidates': candidates_count,
                'votes': vote_count,
                'start_date': 'N/A',
                'end_date': 'N/A',
                'status': 'Active',
                'is_active': True
            })
        
        active_pools_count = len(active_pools)
        total_votes = sum(pool['votes'] for pool in active_pools)
    
    # Sort active pools by ID
    active_pools = sorted(active_pools, key=lambda x: x['id'])
    
    # Get contract addresses
    voting_contract_address = get_voting_contract_address()
    admin_contract_address = get_admin_contract_address()
    
    # Get admin users from the database
    admin_users = CustomUser.objects.filter(user_type='admin')
    admin_list = []
    
    for admin in admin_users:
        admin_list.append({
            'id': admin.id,
            'username': admin.username,
            'email': admin.email,
            'wallet_address': admin.wallet_address,
            'is_active': admin.is_active
        })
    
    # Get pending cancellation requests
    pending_cancellation_requests = PoolCancellationRequest.objects.filter(status='pending')
    pending_proposals = pending_cancellation_requests.count()
    
    # Prepare proposals for the UI
    pending_requests = []
    for req in pending_cancellation_requests:
        pending_requests.append({
            'id': req.id,
            'type': 'Cancel Pool',
            'proposer': req.initiator.username,
            'approvals': '1/2',  # Always 1/2 since it's waiting for a second approval
            'pool_id': req.pool_id
        })
    
    context = {
        'active_tab': 'dashboard',
        'active_pools_count': active_pools_count,
        'total_votes': total_votes,
        'pending_proposals': pending_proposals,
        'active_pools': active_pools,
        'pending_requests': pending_requests,
        'admin_list': admin_list,
        # Blockchain info for debugging
        'node_status': node_status,
        'voting_contract_address': voting_contract_address,
        'admin_contract_address': admin_contract_address,
        'chain_id': chain_id,
        'blockchain_connected': blockchain_connected
    }
    
    return render(request, "voting/admin_dashboard.html", context)

@admin_required
def admin_create_pool(request):
    """Form to create a new voting pool."""
    import datetime
    from .utils.contract_utils import get_web3, get_voting_contract_address
    
    if request.method == 'POST':
        try:
            # Check if user has connected a wallet
            if not request.user.wallet_address:
                messages.error(request, "You must connect your blockchain wallet first. Please go to 'Connect Wallet' page.")
                return redirect('wallet_connect')
                
            # Get form data
            category = request.POST.get('category')
            description = request.POST.get('description')
            
            # Get candidate data
            candidate_names = request.POST.getlist('candidate_name[]')
            candidate_descriptions = request.POST.getlist('candidate_description[]')
            
            # Get datetime fields
            start_datetime_str = request.POST.get('start_datetime')
            end_datetime_str = request.POST.get('end_datetime')
            
            # Validate data
            if not category:
                messages.error(request, "Please provide a category name")
                return redirect('admin_create_pool')
            
            if len(candidate_names) < 2:
                messages.error(request, "At least two candidates are required")
                return redirect('admin_create_pool')
                
            if not start_datetime_str or not end_datetime_str:
                messages.error(request, "Start and end dates are required")
                return redirect('admin_create_pool')
            
            # Parse datetime strings to datetime objects
            try:
                start_dt = datetime.datetime.fromisoformat(start_datetime_str)
                end_dt = datetime.datetime.fromisoformat(end_datetime_str)
                
                # Ensure end time is after start time
                if end_dt <= start_dt:
                    messages.error(request, "End time must be after start time")
                    return redirect('admin_create_pool')
                
                # Ensure minimum voting period (1 hour)
                min_duration = datetime.timedelta(hours=1)
                if end_dt - start_dt < min_duration:
                    messages.error(request, "Voting period must be at least 1 hour")
                    return redirect('admin_create_pool')
                
                # Convert to timestamps
                start_timestamp = int(start_dt.timestamp())
                end_timestamp = int(end_dt.timestamp())
                
                # Ensure start time is in the future
                now = datetime.datetime.now()
                if start_dt < now:
                    messages.error(request, "Start time must be in the future")
                    return redirect('admin_create_pool')
                
            except ValueError:
                messages.error(request, "Invalid date format")
                return redirect('admin_create_pool')
            
            # Use connected wallet via Web3 instead of private key
            web3 = get_web3()
            
            if not web3.is_connected():
                messages.error(request, "Cannot connect to blockchain. Make sure the blockchain server is running.")
                return redirect('admin_create_pool')
            
            # Convert to checksum address for blockchain
            admin_address = web3.to_checksum_address(request.user.wallet_address)
            
            # Call smart contract directly with user's account
            # Note: This requires MetaMask and will show a signing prompt for the user
            messages.success(request, "Transaction prepared. MetaMask will prompt you to sign the transaction.")
            
            # Create candidate records in database
            for i, name in enumerate(candidate_names):
                description = candidate_descriptions[i] if i < len(candidate_descriptions) else ""
                # Check if candidate already exists
                existing = Candidate.objects.filter(name=name, category=category).first()
                if not existing:
                    # Create new candidate in database
                    Candidate.objects.create(
                        name=name,
                        description=description,
                        category=category,
                        votes=0  # Start with zero votes
                    )
            
            context = {
                'active_tab': 'create_pool',
                'category': category,
                'candidates': candidate_names,
                'start_timestamp': start_timestamp,
                'end_timestamp': end_timestamp,
                'admin_address': admin_address,
                'description': description,
                'voting_contract_address': get_voting_contract_address(),
                'show_confirmation': True
            }
            return render(request, "voting/admin_create_pool_confirm.html", context)
            
        except Exception as e:
            messages.error(request, f"Error creating voting pool: {str(e)}")
            return redirect('admin_create_pool')
    
    context = {
        'active_tab': 'create_pool'
    }
    return render(request, "voting/admin_create_pool.html", context)

@admin_required
def admin_cancel_pool_list(request):
    """List of all voting pools that can be cancelled."""
    # Import necessary utility functions
    from .utils.contract_utils import get_web3, get_voting_contract, get_pool_count, get_admin_contract_address
    import datetime
    
    # Initialize default values
    active_pools = []
    
    # Get web3 connection and contract
    try:
        web3 = get_web3()
        
        if web3.is_connected():
            try:
                # Get contract and count of pools
                voting_contract = get_voting_contract()
                pool_count = get_pool_count()
                
                # Fetch pool details for all pools
                for pool_id in range(pool_count):
                    try:
                        # Get pool details
                        pool_details = voting_contract.functions.getPoolDetails(pool_id).call()
                        id, category, candidates, start_time, end_time, status = pool_details
                        
                        # Convert timestamps to readable dates
                        start_date = datetime.datetime.fromtimestamp(start_time).strftime('%Y-%m-%d')
                        end_date = datetime.datetime.fromtimestamp(end_time).strftime('%Y-%m-%d')
                        
                        # Status 1 means Active - only show active pools for cancellation
                        if status == 1 or (status == 0 and start_time <= datetime.datetime.now().timestamp() <= end_time):  # Active or within time range pools only
                            active_pools.append({
                                'id': id,
                                'category': category,
                                'start_time': start_date,
                                'end_time': end_date
                            })
                    except Exception as e:
                        print(f"Error getting details for pool {pool_id}: {e}")
            except Exception as e:
                print(f"Error connecting to contract: {e}")
        else:
            messages.warning(request, "Blockchain not connected. Unable to retrieve real pool data.")
    except Exception as e:
        print(f"Error with web3 connection: {e}")
    
    # If no active pools found in blockchain, use placeholder data
    if not active_pools:
        # Get data from database as fallback
        categories = Candidate.objects.values_list('category', flat=True).distinct()
        
        for i, category in enumerate(categories):
            active_pools.append({
                'id': i,
                'category': category,
                'start_time': 'N/A',
                'end_time': 'N/A'
            })
    
    # Get admin contract address
    admin_contract_address = get_admin_contract_address()
    
    context = {
        'active_tab': 'cancel_pool',
        'active_pools': active_pools,
        'admin_contract_address': admin_contract_address
    }
    return render(request, "voting/admin_cancel_pool.html", context)

@admin_required
def admin_cancel_pool(request, pool_id):
    """Interface to request cancellation of a specific voting pool."""
    # Get details for the specific pool being cancelled
    from .utils.contract_utils import get_pool_details, get_admin_contract_address
    import datetime
    
    # Try to get pool details from blockchain
    try:
        pool_details = get_pool_details(pool_id)
        id, category, candidates, start_time, end_time, status = pool_details
        
        # Convert timestamps to readable dates
        start_date = datetime.datetime.fromtimestamp(start_time).strftime('%Y-%m-%d')
        end_date = datetime.datetime.fromtimestamp(end_time).strftime('%Y-%m-%d')
        
        pool = {
            'id': id,
            'category': category,
            'start_time': start_date,
            'end_time': end_date,
            'status': ["Pending", "Active", "Cancelled", "Ended"][status] if status < 4 else "Unknown"
        }
        
        # Only show the target pool
        active_pools = [pool]
        
    except Exception as e:
        # If blockchain access fails, use a fallback for the view
        messages.warning(request, f"Could not retrieve blockchain data: {e}")
        # Sample data for display
        active_pools = [
            {'id': pool_id, 'category': 'Unknown Pool', 'start_time': 'N/A', 'end_time': 'N/A'}
        ]
    
    # Get admin contract address
    admin_contract_address = get_admin_contract_address()
    
    context = {
        'active_tab': 'cancel_pool',
        'active_pools': active_pools,
        'pool_id': pool_id,
        'admin_contract_address': admin_contract_address
    }
    return render(request, "voting/admin_cancel_pool.html", context)

@admin_required
def admin_replace_admin(request):
    """Interface to request admin replacement."""
    # Placeholder data
    context = {
        'active_tab': 'replace_admin',
        'admins': [
            {'id': 1, 'username': 'Admin 1', 'email': 'admin1@example.com', 'wallet_address': '0x1234567890abcdef1234567890abcdef12345678'},
            {'id': 2, 'username': 'Admin 2', 'email': 'admin2@example.com', 'wallet_address': '0xabcdef1234567890abcdef1234567890abcdef12'},
        ],
        'candidates': [
            {'id': 1, 'username': 'User 1', 'email': 'user1@example.com'},
            {'id': 2, 'username': 'User 2', 'email': 'user2@example.com'},
        ]
    }
    return render(request, "voting/admin_replace_admin.html", context)

@admin_required
def admin_proposals(request):
    """Page to review and approve/reject proposals."""
    # استخراج طلبات الإلغاء من قاعدة البيانات
    from .models import CancellationRequest
    
    # الحصول على جميع طلبات الإلغاء مرتبة من الأحدث إلى الأقدم
    cancellation_requests = CancellationRequest.objects.all().order_by('-created_at')
    
    # الاستعلام عن المقترحات المنفذة في آخر 7 أيام
    seven_days_ago = datetime.now() - timedelta(days=7)
    executed_proposals = CancellationRequest.objects.filter(
        is_executed=True, 
        created_at__gte=seven_days_ago
    ).order_by('-created_at')
    
    proposals = []
    
    # تحويل طلبات الإلغاء إلى تنسيق المقترحات
    for req in cancellation_requests:
        proposals.append({
            'id': req.id, 
            'type': 'Cancel Pool', 
            'requester': req.requested_by.email,
            'created_at': req.created_at.strftime('%Y-%m-%d'),
            'details': f'Request to cancel pool #{req.pool_id}. Reason: {req.reason}',
            'status': 'Executed' if req.is_executed else 'Pending'
        })
    
    # إذا لم توجد طلبات، يمكن إضافة مثال توضيحي (اختياري)
    if not proposals:
        proposals = [{
            'id': 0, 
            'type': 'Cancel Pool (Example)', 
            'requester': 'No active requests',
            'created_at': '-----',
            'details': 'No cancellation requests found.',
            'status': 'Pending'
        }]
    
    context = {
        'active_tab': 'proposals',
        'proposals': proposals,
        'executed_proposals': executed_proposals.exists()
    }
    return render(request, "voting/admin_proposals.html", context)

@admin_required
def wallet_connect(request):
    """Page to connect blockchain wallet."""
    context = {
        'active_tab': 'wallet',
    }
    return render(request, "voting/wallet_connect.html", context)

@admin_required
def admin_view_pool(request, pool_id):
    """View details of a specific voting pool with real blockchain data."""
    from .utils.contract_utils import get_contract, get_pool_details
    import datetime
    
    try:
        # Get pool details from the blockchain
        contract = get_contract()
        pool_details = get_pool_details(pool_id)
        id, category, candidates, start_time, end_time, status = pool_details
        
        # Convert timestamps to readable dates
        start_date = datetime.datetime.fromtimestamp(start_time).strftime('%Y-%m-%d')
        end_date = datetime.datetime.fromtimestamp(end_time).strftime('%Y-%m-%d')
        
        # Check if the pool is actually active based on timestamps
        current_time = datetime.datetime.now().timestamp()
        is_time_active = start_time <= current_time <= end_time
        
        # Determine status text based on blockchain status and time
        if status == 0 and is_time_active:  # Pending but within time range
            status_text = "Active"
        else:
            # PoolStatus: 0=Pending, 1=Active, 2=Cancelled, 3=Ended
            status_text = ["Pending", "Active", "Cancelled", "Ended"][status] if status < 4 else "Unknown"
        
        # Get votes for each candidate
        candidate_votes = []
        total_votes = 0
        
        for candidate in candidates:
            votes = contract.functions.getVotes(pool_id, candidate).call()
            total_votes += votes
            candidate_votes.append({
                'name': candidate,
                'votes': votes
            })
        
        pool = {
            'id': id,
            'category': category,
            'start_time': start_date,
            'end_time': end_date,
            'votes': total_votes,
            'candidates': candidate_votes,
            'status': status_text
        }
        
    except Exception as e:
        # If blockchain data retrieval fails, fall back to database
        messages.error(request, f"Error retrieving blockchain data: {e}")
        print(f"Blockchain data retrieval error: {e}")
        
        # Fallback to database - create mock pool data based on database
        try:
            # Try to use database categories (in case pool_id maps to category index)
            categories = list(Candidate.objects.values_list('category', flat=True).distinct())
            category = categories[pool_id] if pool_id < len(categories) else "Unknown"
        except:
            category = "Unknown"
            
        # Get candidates for this category
        candidates = Candidate.objects.filter(category=category)
        total_votes = sum(c.votes for c in candidates)
        
        candidate_votes = [{'name': c.name, 'votes': c.votes} for c in candidates]
        
        pool = {
            'id': pool_id,
            'category': category,
            'start_time': 'N/A',
            'end_time': 'N/A',
            'votes': total_votes,
            'candidates': candidate_votes
        }
    
    context = {
        'active_tab': 'dashboard',
        'pool': pool
    }
    
    return render(request, "voting/admin_view_pool.html", context)

@admin_required
def admin_view_proposal(request, proposal_id):
    """View details of a specific proposal."""
    try:
        # جلب طلب الإلغاء من قاعدة البيانات
        cancellation_request = CancellationRequest.objects.get(id=proposal_id)
        
        # محاولة الحصول على معلومات الاستطلاع من البلوكتشين
        pool_info = {}
        try:
            from .utils.contract_utils import get_pool_details, get_voting_contract, get_admin_contract_address
            import datetime
            
            # جلب بيانات الاستطلاع من البلوكتشين
            pool_details = get_pool_details(cancellation_request.pool_id)
            if pool_details:
                id, category, candidates, start_time, end_time, status = pool_details
                
                # تحويل الطوابع الزمنية إلى تواريخ مقروءة
                start_date = datetime.datetime.fromtimestamp(start_time).strftime('%Y-%m-%d')
                end_date = datetime.datetime.fromtimestamp(end_time).strftime('%Y-%m-%d')
                
                # حساب عدد الأصوات (مثال)
                votes = 250  # في تطبيق حقيقي، يجب حساب هذا من البلوكتشين
                
                pool_info = {
                    'category': category,
                    'start_date': start_date,
                    'end_date': end_date,
                    'votes': votes
                }
        except Exception as e:
            print(f"Error getting pool details from blockchain: {e}")
            pool_info = {
                'category': 'Unknown',
                'start_date': 'N/A',
                'end_date': 'N/A',
                'votes': 0
            }

        # إعداد بيانات المقترح للعرض
        proposal = {
            'id': cancellation_request.id,
            'type': 'Cancel Pool',
            'requester': cancellation_request.requested_by.email,
            'created_at': cancellation_request.created_at.strftime('%Y-%m-%d'),
            'details': cancellation_request.reason,
            'status': 'Executed' if cancellation_request.is_executed else 'Pending',
            'pool_id': cancellation_request.pool_id,
            'pool_info': pool_info
        }
        
        # الحصول على عنوان عقد المسؤول للبلوكتشين
        admin_contract_address = get_admin_contract_address()
        
        context = {
            'active_tab': 'proposals',
            'proposal': proposal,
            'admin_contract_address': admin_contract_address
        }
        
    except CancellationRequest.DoesNotExist:
        messages.error(request, f"Proposal #{proposal_id} not found.")
        return redirect('admin_proposals')
    except Exception as e:
        print(f"Error viewing proposal: {e}")
        messages.error(request, f"Error viewing proposal: {str(e)}")
        return redirect('admin_proposals')
    
    return render(request, "voting/admin_view_proposal.html", context)

# Admin API endpoints (These would be AJAX endpoints in a real implementation)
@admin_required
def admin_submit_cancel_request(request):
    """API endpoint to submit a cancel request."""
    if request.method == 'POST':
        # Get the pool ID and reason from the form
        pool_id = request.POST.get('pool_id')
        reason = request.POST.get('reason')
        transaction_hash = request.POST.get('transaction_hash')
        
<<<<<<< HEAD
        if not pool_id or not reason:
            messages.error(request, "❌ Pool ID and reason are required.")
            return redirect('admin_cancel_pool')
        
        try:
            # Create a new pool cancellation request
            cancellation_request = PoolCancellationRequest.objects.create(
                pool_id=int(pool_id),
                reason=reason,
                initiator=request.user,
                status='pending'
            )
            
            messages.success(request, f"✅ Cancel request for pool #{pool_id} submitted successfully. Waiting for another admin to approve.")
            return redirect('admin_pending_cancellations')
        except Exception as e:
            messages.error(request, f"❌ Failed to create cancellation request: {str(e)}")
            return redirect('admin_cancel_pool')
    
=======
        try:
            # Save the cancel request to the database for record keeping
            from .models import CancellationRequest
            request_obj = CancellationRequest.objects.create(
                pool_id=pool_id,
                reason=reason,
                requested_by=request.user,
                transaction_hash=transaction_hash
            )
            
            # إذا كان هناك هاش معاملة، فهذا يعني أن المعاملة تمت بنجاح
            if transaction_hash:
                request_obj.is_executed = True
                request_obj.save()
            
            messages.success(request, f"✅ Cancel request for pool #{pool_id} submitted successfully. Reason: {reason}")
            
        except Exception as e:
            print(f"Failed to record cancellation request: {e}")
            messages.warning(request, f"Transaction was sent to blockchain but we couldn't record it in our database: {e}")

>>>>>>> 2001c638
    return redirect('admin_dashboard')

@admin_required
def admin_pending_cancellations(request):
    """View to list all pending cancellation requests."""
    # Get all pending cancellation requests
    pending_requests = PoolCancellationRequest.objects.filter(status='pending')
    
    # Get all approved but not executed requests
    approved_requests = PoolCancellationRequest.objects.filter(
        status='approved', 
        transaction_hash__isnull=True
    )
    
    # Get recently executed requests (limit to 5)
    executed_requests = PoolCancellationRequest.objects.filter(
        status='executed'
    ).order_by('-updated_at')[:5]
    
    # Get contract address and ABI for the frontend
    from .utils.contract_utils import get_admin_contract_address, load_abi
    admin_contract_address = get_admin_contract_address()
    admin_contract_abi = load_abi("artifacts/contracts/VotingAdmin.sol/VotingAdmin.json")
    
    context = {
        'active_tab': 'pending_cancellations',
        'pending_requests': pending_requests,
        'approved_requests': approved_requests,
        'executed_requests': executed_requests,
        'admin_contract_address': admin_contract_address,
        'admin_contract_abi': json.dumps(admin_contract_abi)
    }
    
    return render(request, 'voting/admin_pending_cancellations.html', context)

@admin_required
def admin_approve_cancellation(request, request_id):
    """View to approve a cancellation request."""
    if request.method == 'POST':
        try:
            cancellation_request = PoolCancellationRequest.objects.get(id=request_id)
            
            # Check if the request is still pending
            if cancellation_request.status != 'pending':
                messages.error(request, "❌ This request has already been processed.")
                return redirect('admin_pending_cancellations')
            
            # Check if the approver is not the same as the initiator
            if cancellation_request.initiator == request.user:
                messages.error(request, "❌ You cannot approve your own cancellation request.")
                return redirect('admin_pending_cancellations')
            
            # Update the request status and approver
            cancellation_request.status = 'approved'
            cancellation_request.approver = request.user
            cancellation_request.save()
            
            # Now execute the cancellation on the blockchain
            try:
                from .utils.contract_utils import get_web3, get_voting_contract, get_admin_contract
                
                web3 = get_web3()
                
                if not web3.is_connected():
                    messages.warning(request, "⚠️ Could not connect to blockchain. The cancellation is approved but not executed.")
                    return redirect('admin_pending_cancellations')
                
                admin_contract = get_admin_contract()
                
                # Get the wallet address of the current admin (approver)
                admin_address = web3.to_checksum_address(request.user.wallet_address)
                
                # Call the smart contract function to cancel the pool
                tx = admin_contract.functions.cancelPool(
                    cancellation_request.pool_id
                ).build_transaction({
                    'from': admin_address,
                    'nonce': web3.eth.get_transaction_count(admin_address),
                    'gas': 1000000,
                    'gasPrice': web3.eth.gas_price
                })
                
                # At this point, we would normally sign the transaction with the admin's private key
                # but in a web context, we'd use MetaMask for this
                # So we'll mark it as approved and provide instructions to the admin
                
                messages.success(request, f"✅ Cancellation request approved. Please use MetaMask to sign the transaction to execute the cancellation.")
                
                # For demonstration only, in real implementation this would be handled via MetaMask
                # If we had the admin's private key:
                # signed_tx = web3.eth.account.sign_transaction(tx, private_key)
                # tx_hash = web3.eth.send_raw_transaction(signed_tx.rawTransaction)
                # cancellation_request.transaction_hash = tx_hash.hex()
                # cancellation_request.status = 'executed'
                # cancellation_request.save()
                
                return redirect('admin_pending_cancellations')
                
            except Exception as e:
                messages.error(request, f"❌ Error executing cancellation on blockchain: {str(e)}")
                return redirect('admin_pending_cancellations')
            
        except PoolCancellationRequest.DoesNotExist:
            messages.error(request, "❌ Cancellation request not found.")
            return redirect('admin_pending_cancellations')
    
    return redirect('admin_pending_cancellations')

@admin_required
def admin_reject_cancellation(request, request_id):
    """View to reject a cancellation request."""
    if request.method == 'POST':
        try:
            cancellation_request = PoolCancellationRequest.objects.get(id=request_id)
            
            # Check if the request is still pending
            if cancellation_request.status != 'pending':
                messages.error(request, "❌ This request has already been processed.")
                return redirect('admin_pending_cancellations')
            
            # Update the request status and approver
            cancellation_request.status = 'rejected'
            cancellation_request.approver = request.user
            cancellation_request.save()
            
            messages.success(request, "✅ Cancellation request rejected successfully.")
            
        except PoolCancellationRequest.DoesNotExist:
            messages.error(request, "❌ Cancellation request not found.")
    
    return redirect('admin_pending_cancellations')

@admin_required
def admin_submit_replace_request(request):
    """API endpoint to submit an admin replacement request."""
    if request.method == 'POST':
        # Process the replacement request
        messages.success(request, "✅ Replacement request submitted successfully.")
    return redirect('admin_replace_admin')

@admin_required
def admin_approve_proposal(request):
    """API endpoint to approve a proposal."""
    if request.method == 'POST':
        proposal_id = request.POST.get('proposal_id')
        transaction_hash = request.POST.get('transaction_hash')
        
        try:
            # جلب طلب الإلغاء من قاعدة البيانات
            cancellation_request = CancellationRequest.objects.get(id=proposal_id)
            
            # تحديث حالة الطلب
            cancellation_request.is_executed = True
            
            # إذا كان هناك هاش معاملة مرسل، أضفه إلى السجل
            if transaction_hash:
                cancellation_request.transaction_hash = transaction_hash
            
            # حفظ التغييرات
            cancellation_request.save()
            
            messages.success(request, f"✅ Proposal #{proposal_id} approved successfully. Pool {cancellation_request.pool_id} cancelled.")
        except CancellationRequest.DoesNotExist:
            messages.error(request, f"❌ Proposal #{proposal_id} not found.")
        except Exception as e:
            print(f"Error approving proposal: {e}")
            messages.error(request, f"❌ Error approving proposal: {str(e)}")
    
    return redirect('admin_proposals')

@admin_required
def admin_reject_proposal(request):
    """API endpoint to reject a proposal."""
    if request.method == 'POST':
        # Process the rejection
        messages.success(request, "✅ Proposal rejected successfully.")
    return redirect('admin_proposals')

@csrf_exempt
@admin_required
def update_transaction_hash(request, request_id):
    """View to update the transaction hash after it's executed on the blockchain."""
    if request.method == 'POST':
        try:
            # Get the cancellation request
            cancellation_request = get_object_or_404(PoolCancellationRequest, id=request_id)
            
            # Get the transaction hash from request body
            data = json.loads(request.body)
            tx_hash = data.get('transaction_hash')
            
            if not tx_hash:
                return JsonResponse({'success': False, 'error': 'No transaction hash provided'}, status=400)
            
            # Update the cancellation request
            cancellation_request.transaction_hash = tx_hash
            cancellation_request.status = 'executed'
            cancellation_request.save()
            
            return JsonResponse({'success': True, 'message': 'Transaction hash updated successfully'})
            
        except PoolCancellationRequest.DoesNotExist:
            return JsonResponse({'success': False, 'error': 'Cancellation request not found'}, status=404)
        
        except Exception as e:
            return JsonResponse({'success': False, 'error': str(e)}, status=500)
    
    return JsonResponse({'success': False, 'error': 'Invalid request method'}, status=405)

<|MERGE_RESOLUTION|>--- conflicted
+++ resolved
@@ -26,13 +26,8 @@
 
 # Local application imports
 from .forms import CustomUserCreationForm, LoginForm
-<<<<<<< HEAD
-from .models import Candidate, CustomUser, Voter, PoolCancellationRequest
-from .utils.contract_utils import get_vote_count, submit_vote, get_web3, get_contract, get_pool_details, get_pool_count, get_voting_contract, get_admin_contract, get_voting_contract_address, get_admin_contract_address, load_abi
-=======
 from .models import Candidate, CustomUser, Voter, CancellationRequest
 from .utils.contract_utils import get_vote_count, submit_vote, get_web3, get_contract, get_pool_details, get_pool_count, get_voting_contract, get_admin_contract, get_voting_contract_address, get_admin_contract_address
->>>>>>> 2001c638
 from .utils.blockchain_monitor import BlockchainMonitor
 
 logger = logging.getLogger(__name__)
@@ -1542,27 +1537,6 @@
         reason = request.POST.get('reason')
         transaction_hash = request.POST.get('transaction_hash')
         
-<<<<<<< HEAD
-        if not pool_id or not reason:
-            messages.error(request, "❌ Pool ID and reason are required.")
-            return redirect('admin_cancel_pool')
-        
-        try:
-            # Create a new pool cancellation request
-            cancellation_request = PoolCancellationRequest.objects.create(
-                pool_id=int(pool_id),
-                reason=reason,
-                initiator=request.user,
-                status='pending'
-            )
-            
-            messages.success(request, f"✅ Cancel request for pool #{pool_id} submitted successfully. Waiting for another admin to approve.")
-            return redirect('admin_pending_cancellations')
-        except Exception as e:
-            messages.error(request, f"❌ Failed to create cancellation request: {str(e)}")
-            return redirect('admin_cancel_pool')
-    
-=======
         try:
             # Save the cancel request to the database for record keeping
             from .models import CancellationRequest
@@ -1584,7 +1558,6 @@
             print(f"Failed to record cancellation request: {e}")
             messages.warning(request, f"Transaction was sent to blockchain but we couldn't record it in our database: {e}")
 
->>>>>>> 2001c638
     return redirect('admin_dashboard')
 
 @admin_required
